--- conflicted
+++ resolved
@@ -19,15 +19,9 @@
  * Message sent by node to its next to ensure that next node and
  * connection to it are alive. Receiving node should send it across the ring,
  * until message does not reach coordinator. Coordinator responds directly to node.
-<<<<<<< HEAD
  * <p>
  * If a failed node id is specified then the message is sent across the ring up to the sender node
  * to ensure that the failed node is actually failed.
- *
- * @author @java.author
- * @version @java.version
-=======
->>>>>>> be937b08
  */
 public class GridTcpDiscoveryStatusCheckMessage extends GridTcpDiscoveryAbstractMessage {
     /** Status OK. */
